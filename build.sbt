ThisBuild / tlBaseVersion := "2.0"

ThisBuild / developers += tlGitHubDev("milanvdm", "Milan van der Meer")
ThisBuild / startYear := Some(2021)

<<<<<<< HEAD
ThisBuild / crossScalaVersions := List("3.1.2", "2.12.16", "2.13.8")
=======
ThisBuild / crossScalaVersions := List("3.1.3", "2.12.16", "2.13.8")

ThisBuild / tlFatalWarningsInCi := false
>>>>>>> 40e44282

lazy val docs = project
  .in(file("site"))
  .dependsOn(core.jvm)
  .enablePlugins(TypelevelSitePlugin)

lazy val root = tlCrossRootProject.aggregate(core)

lazy val core = crossProject(JSPlatform, JVMPlatform)
  .crossType(CrossType.Pure)
  .in(file("core"))
  .settings(
    name := "munit-cats-effect",
    libraryDependencies ++= Seq(
      "org.scalameta" %%% "munit" % "1.0.0-M6",
      "org.typelevel" %%% "cats-effect" % "3.3.14"
    )
  )<|MERGE_RESOLUTION|>--- conflicted
+++ resolved
@@ -3,13 +3,7 @@
 ThisBuild / developers += tlGitHubDev("milanvdm", "Milan van der Meer")
 ThisBuild / startYear := Some(2021)
 
-<<<<<<< HEAD
-ThisBuild / crossScalaVersions := List("3.1.2", "2.12.16", "2.13.8")
-=======
 ThisBuild / crossScalaVersions := List("3.1.3", "2.12.16", "2.13.8")
-
-ThisBuild / tlFatalWarningsInCi := false
->>>>>>> 40e44282
 
 lazy val docs = project
   .in(file("site"))
