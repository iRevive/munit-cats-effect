--- conflicted
+++ resolved
@@ -3,11 +3,7 @@
 ThisBuild / developers += tlGitHubDev("milanvdm", "Milan van der Meer")
 ThisBuild / startYear := Some(2021)
 
-<<<<<<< HEAD
-ThisBuild / crossScalaVersions := List("3.3.1", "2.12.18", "2.13.13")
-=======
-ThisBuild / crossScalaVersions := List("3.3.1", "2.12.19", "2.13.12")
->>>>>>> f75b859a
+ThisBuild / crossScalaVersions := List("3.3.1", "2.12.19", "2.13.13")
 
 lazy val docs = project
   .in(file("site"))
